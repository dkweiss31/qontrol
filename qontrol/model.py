--- conflicted
+++ resolved
@@ -149,7 +149,6 @@
         ```
         See [this tutorial](../examples/Kerr_oscillator#master-equation-optimization)
         for example
-<<<<<<< HEAD
     """  # noqa E501
     H_function, rho0, tsave_function, exp_ops = _initialize_model(
         H_function, rho0, tsave_or_function, exp_ops
@@ -203,9 +202,6 @@
         ```
         # TODO add mcsolve tutorial
     """  # noqa E501
-=======
-    """
->>>>>>> 7815f95f
     H_function, psi0, tsave_function, exp_ops = _initialize_model(
         H_function, psi0, tsave_or_function, exp_ops
     )
