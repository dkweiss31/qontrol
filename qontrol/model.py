from __future__ import annotations

import dynamiqs as dq
import equinox as eqx
<<<<<<< HEAD
import jax.tree_util as jtu
from dynamiqs import QArrayLike, TimeQArray
from dynamiqs.gradient import Gradient
=======
import jax.numpy as jnp
import jax.random
import jax.tree_util as jtu
import optimistix as optx
from dynamiqs import TimeQArray
from dynamiqs.qarrays.utils import asqarray
from dynamiqs._utils import cdtype
from dynamiqs.gradient import Gradient
from dynamiqs.integrators._utils import _astimeqarray
>>>>>>> 119f063d
from dynamiqs.result import Result
from dynamiqs.solver import Solver, Tsit5
from jax import Array
from jaxtyping import ArrayLike


def sesolve_model(
    H_function: callable,
    psi0: QArrayLike,
    tsave_or_function: ArrayLike | callable,
    *,
    exp_ops: list[ArrayLike] | None = None,
) -> SESolveModel:
    r"""Instantiate sesolve model.

    Here we instantiate the model that is called at each step of the optimization
    iteration, returning a tuple of the result of calling `sesolve` as well as the
    Hamiltonian evaluated at the parameter values.

    Args:
        H_function _(callable)_: function specifying how to update the Hamiltonian
        psi0 _(QArrayLike of shape (..., n, 1))_: Initial states.
        tsave_or_function _(ArrayLike of shape (ntsave,) or callable)_: Either an
            array of times passed to sesolve or a method specifying how to update
            the times that are passed to sesolve
        exp_ops _(list of array-like)_: Operators to calculate expectation values of,
            in case some of the cost functions depend on the value of certain
            expectation values.

    Returns:
        _(SESolveModel)_: Model that when called with the parameters we optimize
            over as argument returns the results of `sesolve` as well as the updated
            Hamiltonian

    Examples:
        In this simple example the parameters are the amplitudes of piecewise-constant
        controls
        ```python
        tsave = jnp.linspace(0.0, 11.0, 10)
        psi0 = [dq.basis(2, 0)]
        H1s = [dq.sigmax(), dq.sigmay()]


        def H_pwc(values: Array) -> dq.TimeArray:
            H = dq.sigmaz()
            for idx, _H1 in enumerate(H1s):
                H += dq.pwc(tsave, values[idx], _H1)
            return H


        sesolve_model = ql.sesolve_model(H_pwc, psi0, tsave)
        ```
        See for example [this tutorial](../examples/qubit).

        In more complex cases, we can imagine that the optimized parameters
        are the control points fed into a spline, and additionally the control
        times themselves are optimized.
        ```python
        init_drive_params_topt = {
            'dp': -0.001 * jnp.ones((len(H1s), len(tsave))),
            't': tsave[-1],
        }


        def H_func_topt(t: float, drive_params_dict: dict) -> dq.TimeArray:
            drive_params = drive_params_dict['dp']
            new_tsave = jnp.linspace(0.0, drive_params_dict['t'], len(tsave))
            drive_spline = _drive_spline(drive_params, envelope, new_tsave)
            drive_amps = drive_spline.evaluate(t)
            drive_Hs = jnp.einsum('d,dij->ij', drive_amps, H1s)
            return H0 + drive_Hs


        def update_H_topt(drive_params_dict: dict) -> dq.TimeArray:
            new_H = jtu.Partial(H_func_topt, drive_params_dict=drive_params_dict)
            return dq.timecallable(new_H)


        def update_tsave_topt(drive_params_dict: dict) -> jax.Array:
            return jnp.linspace(0.0, drive_params_dict['t'], len(tsave))


        se_t_opt_Kerr_model = ql.sesolve_model(update_H_topt, psi0, update_tsave_topt)
        ```
        See for example [this tutorial](../examples/Kerr_oscillator#time-optimal-control).

    """  # noqa E501
    H_function, tsave_or_function = _initialize_model(H_function, tsave_or_function)
    return SESolveModel(H_function, psi0, tsave_or_function, exp_ops=exp_ops)


def mesolve_model(
    H_function: callable,
    jump_ops: list[QArrayLike | TimeQArray],
    rho0: QArrayLike,
    tsave_or_function: ArrayLike | callable,
    *,
    exp_ops: list[ArrayLike] | None = None,
) -> MESolveModel:
    r"""Instantiate mesolve model.

    Here we instantiate the model that is called at each step of the optimization
    iteration, returning a tuple of the result of calling `mesolve` as well as the
    Hamiltonian evaluated at the parameter values.

    Args:
        H_function _(callable)_: function specifying how to update the Hamiltonian
        jump_ops _(list of qarray-like or time-qarray, each of shape (...Lk, n, n))_:
            List of jump operators.
        rho0 _(QArrayLike of shape (..., n, n))_: Initial density matrices.
        tsave_or_function _(ArrayLike of shape (ntsave,) or callable)_: Either an
            array of times passed to sesolve or a method specifying how to update
            the times that are passed to sesolve
        exp_ops _(list of array-like)_: Operators to calculate expectation values of,
            in case some of the cost functions depend on the value of certain
            expectation values.

    Returns:
        _(MESolveModel)_: Model that when called with the parameters we optimize
            over as argument returns the results of `mesolve` as well as the updated
            Hamiltonian

    Examples:
        Instantiating a `MESolveModel` is quite similar to instantiating an
        `SESolveModel`, with the two differences being that we need to supply jump
        operators, and the initial and target states should be specified as density
        matrices. Continuing the last example from `sesolve_model`
        ```python
        jump_ops = [0.03 * dq.sigmax()]
        me_initial_states = dq.todm(psi0)
        me_Kerr_model = ql.mesolve_model(
            update_H_topt, jump_ops, me_initial_states, update_tsave_topt
        )
        ```
        See [this tutorial](../examples/Kerr_oscillator#master-equation-optimization)
        for example
    """
<<<<<<< HEAD
    H_function, tsave_function = _initialize_model(H_function, tsave_or_function)
=======
    H_function, tsave_function = _initialize_model(
        H_function, tsave_or_function
    )
>>>>>>> 119f063d
    return MESolveModel(
        H_function, rho0, tsave_function, exp_ops=exp_ops, jump_ops=jump_ops
    )


<<<<<<< HEAD
def _initialize_model(
    H_function: callable, tsave_or_function: ArrayLike | callable
) -> [callable, callable]:
=======
def mcsolve_model(
    H_function: callable,
    jump_ops: list[ArrayLike],
    psi0: ArrayLike,
    tsave_or_function: ArrayLike | callable,
    *,
    exp_ops: list[ArrayLike] | None = None,
    keys: Array = jax.random.split(jax.random.key(31), num=10),  # noqa B008
) -> MCSolveModel:
    r"""Instantiate mcsolve model.

    Here we instantiate the model that is called at each step of the optimization
    iteration, returning a tuple of the result of calling `mcsolve` as well as the
    Hamiltonian evaluated at the parameter values.

    Args:
        H_function _(callable)_: function specifying how to update the Hamiltonian
        jump_ops _(list of array-like or time-array, each of shape (...Lk, n, n))_:
            List of jump operators.
        psi0 _(ArrayLike of shape (..., n, 1))_: Initial states.
        tsave_or_function _(ArrayLike of shape (ntsave,) or callable)_: Either an
            array of times passed to sesolve or a method specifying how to update
            the times that are passed to sesolve
        keys _(ArrayLike of shape (ntraj,))_: Keys to be used for the jump trajectories.
        exp_ops _(list of array-like)_: Operators to calculate expectation values of,
            in case some of the cost functions depend on the value of certain
            expectation values.

    Returns:
        _(MCSolveModel)_: Model that when called with the parameters we optimize
            over as argument returns the results of `mcsolve` as well as the updated
            Hamiltonian

    Examples:
        To instantiate a MCSolveModel, we need to pass in state kets for the initial
        states and keys to be used for the jump trajectories. Continuing the `mesolve_model`
        example:
        ```python
        keys = jax.random.split(jax.random.key(31), num=10)
        mc_Kerr_model = ql.mcsolve_model(
            update_H_topt,
            jump_ops,
            initial_states,
            update_tsave_topt,
            keys=keys,
            exp_ops=exp_ops,
        )
        ```
        # TODO add mcsolve tutorial
    """  # noqa E501
    H_function, tsave_function = _initialize_model(
        H_function, tsave_or_function
    )
    return MCSolveModel(
        H_function, psi0, tsave_function, exp_ops=exp_ops, jump_ops=jump_ops, keys=keys
    )


def _initialize_model(
    H_function: callable,
    tsave_or_function: ArrayLike | callable,
) -> [callable, Array, callable, Array]:
>>>>>>> 119f063d
    H_function = jtu.Partial(H_function)
    if callable(tsave_or_function):
        tsave_function = jtu.Partial(tsave_or_function)
    else:
        tsave_function = jtu.Partial(lambda _: tsave_or_function)
    return H_function, tsave_function


class Model(eqx.Module):
    H_function: callable
    initial_states: QArrayLike
    tsave_function: callable
    exp_ops: Array | None

    def __call__(
        self,
        parameters: Array | dict,
        solver: Solver = Tsit5(),  # noqa B008
        root_finder: optx.AbstractRootFinder | None = None,
        gradient: Gradient | None = None,
        options: dq.Options = dq.Options(),  # noqa B008
    ) -> tuple[Result, TimeQArray]:
        raise NotImplementedError


class SESolveModel(Model):
    r"""Model for Schrödinger-equation optimization.

    When called with the parameters we optimize over returns the results of `sesolve`
    as well as the updated Hamiltonian.
    """

    def __call__(
        self,
        parameters: Array | dict,
        solver: Solver = Tsit5(),  # noqa B008
        root_finder: optx.AbstractRootFinder | None = None,
        gradient: Gradient | None = None,
        options: dq.Options = dq.Options(),  # noqa B008
    ) -> tuple[Result, TimeQArray]:
        new_H = self.H_function(parameters)
        new_tsave = self.tsave_function(parameters)
        result = dq.sesolve(
            new_H,
            self.initial_states,
            new_tsave,
            exp_ops=self.exp_ops,
            solver=solver,
            gradient=gradient,
            options=options,
        )
        return result, new_H


class MESolveModel(Model):
    r"""Model for Lindblad-master-equation optimization.

    When called with the parameters we optimize over returns the results of `mesolve`
    as well as the updated Hamiltonian.
    """

<<<<<<< HEAD
    jump_ops: list[QArrayLike | TimeQArray]
=======
    jump_ops: list[TimeQArray]
>>>>>>> 119f063d

    def __call__(
        self,
        parameters: Array | dict,
        solver: Solver = Tsit5(),  # noqa B008
        root_finder: optx.AbstractRootFinder | None = None,
        gradient: Gradient | None = None,
        options: dq.Options = dq.Options(),  # noqa B008
    ) -> tuple[Result, TimeQArray]:
        new_H = self.H_function(parameters)
        new_tsave = self.tsave_function(parameters)
        result = dq.mesolve(
            new_H,
            self.jump_ops,
            self.initial_states,
            new_tsave,
            exp_ops=self.exp_ops,
            solver=solver,
            gradient=gradient,
            options=options,
        )
        return result, new_H


class MCSolveModel(Model):
    r"""Model for Monte-Carlo wave function optimization.

    When called with the parameters we optimize over returns the results of `mcsolve`
    as well as the updated Hamiltonian.
    """

    jump_ops: list[TimeQArray]
    keys: Array

    def __call__(
        self,
        parameters: Array | dict,
        solver: Solver = Tsit5(),  # noqa B008
        root_finder: optx.AbstractRootFinder = optx.Newton(1e-5, 1e-5, optx.rms_norm),  # noqa: B008
        gradient: Gradient | None = None,
        options: dq.Options = dq.Options(),  # noqa B008
    ) -> tuple[Result, TimeQArray]:
        new_H = self.H_function(parameters)
        new_tsave = self.tsave_function(parameters)
        result = dq.mcsolve(
            new_H,
            self.jump_ops,
            self.initial_states,
            new_tsave,
            keys=self.keys,
            exp_ops=self.exp_ops,
            solver=solver,
            root_finder=root_finder,
            gradient=gradient,
            options=options,
        )
        return result, new_H<|MERGE_RESOLUTION|>--- conflicted
+++ resolved
@@ -2,21 +2,16 @@
 
 import dynamiqs as dq
 import equinox as eqx
-<<<<<<< HEAD
-import jax.tree_util as jtu
-from dynamiqs import QArrayLike, TimeQArray
-from dynamiqs.gradient import Gradient
-=======
 import jax.numpy as jnp
 import jax.random
 import jax.tree_util as jtu
+from dynamiqs import QArrayLike, TimeQArray
 import optimistix as optx
 from dynamiqs import TimeQArray
 from dynamiqs.qarrays.utils import asqarray
 from dynamiqs._utils import cdtype
 from dynamiqs.gradient import Gradient
 from dynamiqs.integrators._utils import _astimeqarray
->>>>>>> 119f063d
 from dynamiqs.result import Result
 from dynamiqs.solver import Solver, Tsit5
 from jax import Array
@@ -154,23 +149,12 @@
         See [this tutorial](../examples/Kerr_oscillator#master-equation-optimization)
         for example
     """
-<<<<<<< HEAD
     H_function, tsave_function = _initialize_model(H_function, tsave_or_function)
-=======
-    H_function, tsave_function = _initialize_model(
-        H_function, tsave_or_function
-    )
->>>>>>> 119f063d
     return MESolveModel(
         H_function, rho0, tsave_function, exp_ops=exp_ops, jump_ops=jump_ops
     )
 
 
-<<<<<<< HEAD
-def _initialize_model(
-    H_function: callable, tsave_or_function: ArrayLike | callable
-) -> [callable, callable]:
-=======
 def mcsolve_model(
     H_function: callable,
     jump_ops: list[ArrayLike],
@@ -230,10 +214,8 @@
 
 
 def _initialize_model(
-    H_function: callable,
-    tsave_or_function: ArrayLike | callable,
-) -> [callable, Array, callable, Array]:
->>>>>>> 119f063d
+    H_function: callable, tsave_or_function: ArrayLike | callable
+) -> [callable, callable]:
     H_function = jtu.Partial(H_function)
     if callable(tsave_or_function):
         tsave_function = jtu.Partial(tsave_or_function)
@@ -295,11 +277,7 @@
     as well as the updated Hamiltonian.
     """
 
-<<<<<<< HEAD
     jump_ops: list[QArrayLike | TimeQArray]
-=======
-    jump_ops: list[TimeQArray]
->>>>>>> 119f063d
 
     def __call__(
         self,
