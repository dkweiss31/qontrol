--- conflicted
+++ resolved
@@ -71,7 +71,6 @@
         model: Model that is called at each iteration step.
         optimizer: optax optimizer to use
             for gradient descent. Defaults to the Adam optimizer.
-<<<<<<< HEAD
         plotter: Plotter for monitoring the optimization.
         method: Method passed to Dynamiqs.
         gradient: Gradient passed to Dynamiqs.
@@ -102,30 +101,6 @@
                     cost function is not changing above this level.
                 - `gtol` (`float`, default: `1e-8`): Terminate the optimization if the
                     norm of the gradient falls below this level.
-=======
-        plotter _(Plotter)_: Plotter for monitoring the optimization.
-        method _(Method)_: Method passed to dynamiqs.
-        gradient _()Gradient_: Gradient passed to dynamiqs.
-        options _(dict)_: Options for grape optimization.
-            verbose _(bool)_: If `True`, the optimizer will print out the infidelity at
-                each epoch step to track the progress of the optimization.
-            ignore_termination _(bool)_: Whether to ignore the various termination conditions
-            all_costs _(bool)_: Whether or not all costs must be below their targets for
-                early termination of the optimizer. If False, the optimization terminates
-                if only one cost function is below the target (typically infidelity).
-            epochs _(int)_: Number of optimization epochs.
-            plot _(bool)_: Whether to plot the results during the optimization (for the
-                epochs where results are plotted, necessarily suffer a time penalty).
-            plot_period _(int)_: If plot is True, plot every plot_period. Defaults to 30.
-            save_period _(int)_: If filepath is provided, save every save_period. Defaults to 30.
-            xtol _(float)_: Defaults to 1e-8, terminate the optimization if the parameters
-                are not being updated
-            ftol _(float)_: Defaults to 1e-8, terminate the optimization if the cost
-                function is not changing above this level
-            gtol _(float)_: Defaults to 1e-8, terminate the optimization if the norm of the
-                gradient falls below this level
-        filepath _(str)_: Filepath of where to save optimization results.
->>>>>>> 7cb93d78
 
     Returns:
         Optimized parameters from the final timestep.
