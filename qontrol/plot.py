--- conflicted
+++ resolved
@@ -18,12 +18,7 @@
     expects: Array | None,
     cost_values_over_epochs: list,
     epoch: int,
-<<<<<<< HEAD
-    options: OptimizerOptions,
-    H_labels: list | None
-=======
     options: dict,
->>>>>>> 071d31b5
 ) -> None:
     # prevents overcrowding of plots in jupyter notebooks
     clear_output(wait=True)
@@ -76,12 +71,7 @@
     else:
         H_labels = [f'$H_{idx}$' for idx in range(len(controls))]
     for idx, control in enumerate(controls):
-<<<<<<< HEAD
-        H_label = H_labels[idx] if H_labels else f'$H_{idx}$'
-        ax.plot(finer_tsave, np.real(control) / 2 / np.pi, label=H_label)
-=======
         ax.plot(finer_tsave, np.real(control) / 2 / np.pi, label=H_labels[idx])
->>>>>>> 071d31b5
     ax.legend(loc='lower right', framealpha=0.0)
     ax.set_ylabel('pulse amplitude [GHz]')
     ax.set_xlabel('time [ns]')
