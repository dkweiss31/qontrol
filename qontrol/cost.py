from __future__ import annotations

import equinox as eqx
import jax
import jax.numpy as jnp
import jax.tree_util as jtu
from dynamiqs import asqarray, isket, QArray, QArrayLike, TimeQArray
from dynamiqs.result import PropagatorResult, SolveResult
from dynamiqs.time_qarray import SummedTimeQArray
from jax import Array, vmap


def incoherent_infidelity(
    target_states: list[QArrayLike],
    cost_multiplier: float = 1.0,
    target_cost: float = 0.005,
) -> IncoherentInfidelity:
    r"""Instantiate the cost function for calculating infidelity incoherently.

    This fidelity is defined as
    $$
        F_{\rm incoherent} = \sum_{k}|\langle\psi_{t}^{k}|\psi_{i}^{k}(T)\rangle|^2,
    $$
    where the states at the end of the pulse are $|\psi_{i}^{k}(T)\rangle$ and the
    target states are $|\psi_{t}^{k}\rangle$.

    Args:
        target_states _(qarray_like of shape (s, n, 1) or (s, n, n))_: target states for
            the initial states passed to `optimize`. If performing master-equation
            optimization, the target states should be passed as a list of density matrices.
        cost_multiplier _(float)_: Weight for this cost function relative to other cost
            functions.
        target_cost _(float)_: Target value for this cost function. If options.all_costs
            is True, the optimization terminates early if all cost functions fall below
            their target values. If options.all_costs is False, the optimization
            terminates if only one cost function falls below its target value.

    Returns:
        _(IncoherentInfidelity)_: Callable object that returns the incoherent infidelity
            and whether the infidelity is below the target value.
    """  # noqa: E501
    return IncoherentInfidelity(cost_multiplier, target_cost, asqarray(target_states))


def coherent_infidelity(
    target_states: list[QArrayLike],
    cost_multiplier: float = 1.0,
    target_cost: float = 0.005,
) -> CoherentInfidelity:
    r"""Instantiate the cost function for calculating infidelity coherently.

    This fidelity is defined as
    $$
        F_{\rm coherent} = |\sum_{k}\langle\psi_{t}^{k}|\psi_{i}^{k}(T)\rangle|^2,
    $$
    where the states at the end of the pulse are $|\psi_{i}^{k}(T)\rangle$ and the
    target states are $|\psi_{t}^{k}\rangle$.

    Args:
        target_states _(qarray_like of shape (s, n, 1) or (s, n, n))_: target states for
            the initial states passed to `optimize`. If performing master-equation
            optimization, the target states should be passed as a list of density matrices.
        cost_multiplier _(float)_: Weight for this cost function relative to other cost
            functions.
        target_cost _(float)_: Target value for this cost function. If options.all_costs
            is True, the optimization terminates early if all cost functions fall below
            their target values. If options.all_costs is False, the optimization
            terminates if only one cost function falls below its target value.

    Returns:
        _(CoherentInfidelity)_: Callable object that returns the coherent infidelity
            and whether the infidelity is below the target value.
    """  # noqa: E501
    return CoherentInfidelity(cost_multiplier, target_cost, asqarray(target_states))


def propagator_infidelity(
    target_unitary: QArrayLike, cost_multiplier: float = 1.0, target_cost: float = 0.005
) -> PropagatorInfidelity:
    r"""Instantiate the cost function for calculating infidelity of a propagator.

    This fidelity is defined as
    $$
        F_{\rm propagator} = \Tr(U_{t}^{\dagger} U/d)^2,
    $$
    where the propagator at the end of the pulse is $U$, the dimension of the system is
    $d$ and the target unitary $U_{t}$.

    Args:
        target_unitary _(qarray_like of shape (n, n))_: target unitary for
            the initial states passed to `optimize`.
        cost_multiplier _(float)_: Weight for this cost function relative to other cost
            functions.
        target_cost _(float)_: Target value for this cost function. If options.all_costs
            is True, the optimization terminates early if all cost functions fall below
            their target values. If options.all_costs is False, the optimization
            terminates if only one cost function falls below its target value.

    Returns:
        _(PropagatorInfidelity)_: Callable object that returns the propagator infidelity
            and whether the infidelity is below the target value.
    """
    return PropagatorInfidelity(cost_multiplier, target_cost, asqarray(target_unitary))


def forbidden_states(
    forbidden_states_list: list[QArrayLike],
    cost_multiplier: float = 1.0,
    target_cost: float = 0.0,
) -> ForbiddenStates:
    r"""Instantiate the cost function for penalizing forbidden-state occupation.

    This cost function is defined as
    $$
        C = \sum_{k}\sum_{f}\int_{0}^{T}dt|\langle\psi_{f}^{k}|\psi_{i}^{k}(t)\rangle|^2,
    $$
    where $|\psi_{i}^{k}(t)\rangle$ is the $k^{\rm th}$ initial state propagated to time
    $t$ and |\psi_{f}^{k}\rangle is a forbidden state for the $k^{\rm th}$ initial
    state.

    Args:
        forbidden_states_list _(list of list of qarray-like of shape (n, 1) or (n, n))_:
            For each initial state indexed by s (outer list), a list of forbidden states
            (inner list) should be provided. The inner lists need not all be of the same shape,
            for instance if some initial states have more forbidden states than others. The array
            is eventually reshaped to have shape (s, 1, f, n, 1) or (s, 1, f, n, n) (for
            `sesolve` or `mesolve`, respectively) where s is the number of initial
            states, f is the length of the longest forbidden-state list (with
            zero-padding for meaningless entries) and 1 is an added batch dimension for
            eventually batching over tsave.
        cost_multiplier _(float)_: Weight for this cost function relative to other cost
            functions.
        target_cost _(float)_: Target value for this cost function. If options.all_costs
            is True, the optimization terminates early if all cost functions fall below
            their target values. If options.all_costs is False, the optimization
            terminates if only one cost function falls below its target value.

    Returns:
        _(ForbiddenStates)_: Callable object that returns the forbidden-state cost
            and whether the cost is below the target value.
    """  # noqa: E501
    state_shape = forbidden_states_list[0][0].shape
    num_states = len(forbidden_states_list)  # should be the number of initial states
    num_forbid_per_state = jnp.asarray(
        [len(forbid_list) for forbid_list in forbidden_states_list]
    )
    max_num_forbid = jnp.max(num_forbid_per_state)
    arr_indices = [
        (state_idx, forbid_idx)
        for state_idx in range(num_states)
        for forbid_idx in range(num_forbid_per_state[state_idx])
    ]
    # add in a dimension for tsave that will be broadcast with the final states
    forbid_array = jnp.zeros(
        (num_states, 1, max_num_forbid, *state_shape), dtype=complex
    )
    for state_idx, forbid_idx in arr_indices:
        forbidden_state = asqarray(
            forbidden_states_list[state_idx][forbid_idx]
        ).to_jax()  # TODO fix sparse to dense conversion here
        forbid_array = forbid_array.at[state_idx, 0, forbid_idx].set(forbidden_state)
    return ForbiddenStates(cost_multiplier, target_cost, asqarray(forbid_array))


def control_area(
    cost_multiplier: float = 1.0, target_cost: float = 0.0
) -> ControlCostArea:
    r"""Control area cost function.

    Penalize the area under the pulse curves according to
    $$
        C = \sum_{j}\int_{0}^{T}\Omega_{j}(t)dt,
    $$
    where the $\Omega_{j}$ are the individual controls and $T$ is the pulse time.

    Args:
        cost_multiplier _(float)_: Weight for this cost function relative to other cost
            functions.
        target_cost _(float)_: Target value for this cost function. If options.all_costs
            is True, the optimization terminates early if all cost functions fall below
            their target values. If options.all_costs is False, the optimization
            terminates if only one cost function falls below its target value.

    Returns:
        _(ControlArea)_: Callable object that returns the control-area cost
            and whether the cost is below the target value.
    """
    return ControlCostArea(cost_multiplier, target_cost)


def control_norm(
    threshold: float, cost_multiplier: float = 1.0, target_cost: float = 0.0
) -> ControlCostNorm:
    r"""Control norm cost function.

    Penalize the norm of the controls above some threshold according to
    $$
        C = \sum_{j}\int_{0}^{T}ReLU(|\Omega_{j}(t)|-\Omega_{max})dt,
    $$
    where the $\Omega_{j}$ are the individual controls, $T$ is the pulse time
    and $\Omega_{max}$ is the threshold.

    Args:
        threshold _(float)_: Threshold to use for penalizing amplitudes above this value
            in absolute magnitude.
        cost_multiplier _(float)_: Weight for this cost function relative to other cost
            functions.
        target_cost _(float)_: Target value for this cost function. If options.all_costs
            is True, the optimization terminates early if all cost functions fall below
            their target values. If options.all_costs is False, the optimization
            terminates if only one cost function falls below its target value.

    Returns:
        _(ControlNorm)_: Callable object that returns the control-norm cost
            and whether the cost is below the target value.
    """
    return ControlCostNorm(cost_multiplier, target_cost, threshold)


def custom_control_cost(
    cost_fun: callable, cost_multiplier: float = 1.0, target_cost: float = 0.0
) -> CustomControlCost:
    r"""Cost function based on an arbitrary transformation of the controls.

    Penalize the controls according to an arbitrary function `F`
    $$
        C = \sum_{j}\int_{0}^{T}F(\Omega_{j}(t))dt,
    $$

    Args:
        cost_fun _(callable)_: Cost function which must have signature `(control_amp: Array) -> Array`.
        cost_multiplier _(float)_: Weight for this cost function relative to other cost
            functions.
        target_cost _(float)_: Target value for this cost function. If options.all_costs
            is True, the optimization terminates early if all cost functions fall below
            their target values. If options.all_costs is False, the optimization
            terminates if only one cost function falls below its target value.

    Returns:
        _(CustomCost)_: Callable object that returns the cost for the custom function
            and whether the cost is below the target value.

    Examples:
        ```python
        def penalize_negative(control_amp: jax.Array) -> jax.Array:
            return jax.nn.relu(-control_amp)


        negative_amp_cost = ql.custom_control_cost(penalize_negative)
        ```
        In this example, we penalize negative drive amplitudes.
    """  # noqa: E501
    cost_fun = jtu.Partial(cost_fun)
    return CustomControlCost(cost_multiplier, target_cost, cost_fun)


def custom_cost(
    cost_fun: callable, cost_multiplier: float = 1.0, target_cost: float = 0.0
) -> CustomCost:
    r"""A custom cost function.

    In many (most!) cases, the user may want to add a cost function to their
    optimization that is not included in the hardcoded set of available cost functions.

    Args:
        cost_fun _(callable)_: Cost function which must have signature
            `(result: dq.SolveResult, H: dq.TimeQArray, parameters: dict | Array) -> Array`.
        cost_multiplier _(float)_: Weight for this cost function relative to other cost
            functions.
        target_cost _(float)_: Target value for this cost function. If options.all_costs
            is True, the optimization terminates early if all cost functions fall below
            their target values. If options.all_costs is False, the optimization
            terminates if only one cost function falls below its target value.

    Returns:
        _(CustomCost)_: Callable object that returns the cost for the custom function.

    Examples:
        Let's imagine we want to penalize the value of some expectation value at the final
        time in `tsave`.

        ```python
        def penalize_expect(
            result: SolveResult, H: TimeQArray, parameters: dict | Array
        ) -> Array:
            # 0 is the index of the operator, -1 is the time index
            return jnp.sum(jnp.abs(result.expects[0, -1]))


        expect_cost = ql.custom_cost(penalize_expect)
        ```
        Then `expect_cost` can be added to the other utilized cost functions. The only
        thing happening under the hood is that the `penalize_expect` function is passed
        to `jax.tree_util.Partial` to enable it to be passed through jitted functions
        without issue.
    """  # noqa: E501
    cost_fun = jtu.Partial(cost_fun)
    return CustomCost(cost_multiplier, target_cost, cost_fun)


class Cost(eqx.Module):
    cost_multiplier: float
    target_cost: float

    def __call__(
        self, result: SolveResult, H: TimeQArray, parameters: Union[Dict, Array], *args
    ) -> Array:
        raise NotImplementedError

    def __add__(self, other: Cost) -> SummedCost:
        if isinstance(other, Cost):
            return SummedCost([self, other])
        raise NotImplementedError

    def __mul__(self, other: float) -> Cost:
        if not isinstance(other, float):
            raise TypeError('Only scalar multiplication of cost functions is supported')
        return eqx.tree_at(
            lambda x: x.cost_multiplier, self, self.cost_multiplier * other
        )

    def __rmul__(self, other: float) -> Cost:
        return self * other

    def __repr__(self) -> str:
        return type(self).__name__


class SummedCost(eqx.Module):
    costs: list[Cost]

    def __call__(
        self, result: SolveResult, H: TimeQArray, parameters: dict | Array
    ) -> list[Array]:
        return [cost(result, H, parameters)[0] for cost in self.costs]

    def __mul__(self, y: float) -> SummedCost:
        costs = [cost * y for cost in self.costs]
        return SummedCost(costs)

    def __add__(self, other: Cost) -> SummedCost:
        if isinstance(other, Cost):
            return SummedCost([*self.costs, other])
        raise NotImplementedError


class IncoherentInfidelity(Cost):
    target_states: QArray

    def __call__(
        self,
        result: SolveResult,
        H: TimeQArray,  # noqa ARG002
        parameters: dict | Array,  # noqa ARG002
    ) -> tuple[tuple[Array, Array]]:
        overlaps = self.target_states.dag() @ result.final_state
        if not isket(result.final_state):
            overlaps = overlaps.trace()
        else:
            overlaps = overlaps * jnp.conj(overlaps)
        # square before summing
        infid = 1 - jnp.mean(jnp.abs(overlaps))
        cost = self.cost_multiplier * infid
        return ((cost, cost < self.target_cost),)


class CoherentInfidelity(Cost):
    target_states: QArray

    def __call__(
        self,
        result: SolveResult,
        H: TimeQArray,  # noqa ARG002
        parameters: dict | Array,  # noqa ARG002
    ) -> tuple[tuple[Array, Array]]:
        overlaps = self.target_states.dag() @ result.final_state
        if not isket(result.final_state):
            overlaps = overlaps.trace()
            # average over states before squaring: for density matrices this doesn't do
            # anything different from the incoherent definition of the infidelity, since
            # the trace is always real and positive. Included here only for
            # completeness.
            overlaps_avg = jnp.mean(jnp.squeeze(overlaps), axis=-1)
            fid = jnp.mean(jnp.abs(overlaps_avg))
        else:
            # average over states before squaring
            overlaps_avg = jnp.mean(jnp.squeeze(overlaps), axis=-1)
            # average over any remaining batch dimensions
            fid = jnp.mean(jnp.abs(overlaps_avg * jnp.conj(overlaps_avg)))
        infid = 1 - fid
        cost = self.cost_multiplier * infid
        return ((cost, cost < self.target_cost),)


class PropagatorInfidelity(Cost):
    target_unitary: QArray

    def __call__(
        self,
        result: PropagatorResult,
        H: TimeQArray,  # noqa ARG002
        parameters: dict | Array,  # noqa ARG002
    ) -> tuple[tuple[Array, Array]]:
        dim = jnp.prod(*result.final_propagator.dims)
        overlap = (self.target_unitary.dag() @ result.final_propagator).trace() / dim
        infid = 1 - jnp.mean(jnp.abs(overlap) ** 2)
        cost = self.cost_multiplier * infid
        return ((cost, cost < self.target_cost),)


class ForbiddenStates(Cost):
    forbidden_states: QArray

    def __call__(
        self,
        result: SolveResult,
        H: TimeQArray,  # noqa ARG002
        parameters: dict | Array,  # noqa ARG002
    ) -> tuple[tuple[Array, Array]]:
        # states has dims ...stid, where s is initial_states batching, t has dimension
        # of tsave and id are the state dimensions. Want it to be stfid
        states = result.states[..., None, :, :]
        forbidden_ovlps = states.dag() @ self.forbidden_states
        if not isket(result.states):
            forbidden_ovlps = forbidden_ovlps.trace()
        forbidden_pops = jnp.real(jnp.sum(forbidden_ovlps * jnp.conj(forbidden_ovlps)))
        cost = self.cost_multiplier * forbidden_pops
        return ((cost, cost < self.target_cost),)


class ControlCost(Cost):
    def evaluate_controls(
        self, result: SolveResult, H: TimeQArray, func: callable
    ) -> Array:
        def _evaluate_at_tsave(_H: TimeQArray) -> Array:
            if hasattr(_H, 'prefactor'):
                return jnp.sum(func(vmap(_H.prefactor)(result.tsave)))
            return jnp.array(0.0)

        if isinstance(H, SummedTimeQArray):
            control_val = 0.0
            # ugly for loop, having trouble with vmap or scan because only PWCTimeQArray
            # and ModulatedTimeQArray have attributes prefactor
            for _H in H.timeqarrays:
                control_val += _evaluate_at_tsave(_H)
        else:
            control_val = _evaluate_at_tsave(H)

        return self.cost_multiplier * control_val


class ControlCostNorm(ControlCost):
    threshold: float

    def __call__(
        self,
        result: SolveResult,
        H: TimeQArray,
        parameters: dict | Array,  # noqa ARG002
    ) -> tuple[tuple[Array, Array]]:
        cost = jnp.abs(
            self.evaluate_controls(
                result, H, lambda x: jax.nn.relu(jnp.abs(x) - self.threshold)
            )
        )
        return ((cost, cost < self.target_cost),)


class ControlCostArea(ControlCost):
    def __call__(
        self,
        result: SolveResult,
        H: TimeQArray,
        parameters: dict | Array,  # noqa ARG002
    ) -> tuple[tuple[Array, Array]]:
        cost = jnp.abs(self.evaluate_controls(result, H, lambda x: x))
        return ((cost, cost < self.target_cost),)


class CustomControlCost(ControlCost):
    cost_fun: callable

    def __call__(
        self,
        result: SolveResult,
        H: TimeQArray,
        parameters: dict | Array,  # noqa ARG002
    ) -> tuple[tuple[Array, Array]]:
        cost = jnp.abs(self.evaluate_controls(result, H, self.cost_fun))
        return ((cost, cost < self.target_cost),)


class CustomCost(Cost):
    cost_fun: callable

    def __call__(
        self, result: SolveResult, H: TimeQArray, parameters: dict | Array,  *args
    ) -> tuple[tuple[Array, Array]]:
<<<<<<< HEAD
        cost = self.cost_fun(result, H, parameters, args)
=======
        cost = self.cost_fun(result, H, parameters) * self.cost_multiplier
>>>>>>> 0c86801b
        return ((cost, cost < self.target_cost),)<|MERGE_RESOLUTION|>--- conflicted
+++ resolved
@@ -496,9 +496,5 @@
     def __call__(
         self, result: SolveResult, H: TimeQArray, parameters: dict | Array,  *args
     ) -> tuple[tuple[Array, Array]]:
-<<<<<<< HEAD
-        cost = self.cost_fun(result, H, parameters, args)
-=======
-        cost = self.cost_fun(result, H, parameters) * self.cost_multiplier
->>>>>>> 0c86801b
+        cost = self.cost_fun(result, H, parameters, args) * self.cost_multiplier
         return ((cost, cost < self.target_cost),)